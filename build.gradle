plugins {
  id 'java'
  id 'maven'
  id 'maven-publish'
  id 'jacoco'
  // Manage optional dependencies in maven pom.
  id 'nebula.optional-base' version '5.0.3'
  id 'com.github.spotbugs' version '4.6.2'
  id 'org.owasp.dependencycheck' version '6.1.1'
}

ext {
  interlokCoreVersion = project.hasProperty('interlokCoreVersion') ? project.getProperty('interlokCoreVersion') : '4.0-SNAPSHOT'
  releaseVersion = project.hasProperty('releaseVersion') ? project.getProperty('releaseVersion') : '4.0-SNAPSHOT'
  nexusBaseUrl = project.hasProperty('nexusBaseUrl') ? project.getProperty('nexusBaseUrl') : 'https://nexus.adaptris.net/nexus'
  mavenPublishUrl = project.hasProperty('mavenPublishUrl') ? project.getProperty('mavenPublishUrl') : nexusBaseUrl + '/content/repositories/snapshots'
  javadocsBaseUrl = nexusBaseUrl + "/content/sites/javadocs/com/adaptris"
  repoUsername = project.hasProperty('repoUsername') ? project.getProperty('repoUsername') : 'unknown'
  repoPassword = project.hasProperty('repoPassword') ? project.getProperty('repoPassword') : 'unknown'
  defaultNexusRepo = project.hasProperty('defaultNexusRepo') ? project.getProperty('defaultNexusRepo') : 'https://repo1.maven.org/maven2/'
  offlineJavadocPackageDir = new File(project.buildDir, "offline-javadoc-packages")

  interlokJavadocs= project.hasProperty('interlokJavadocs') ? project.getProperty('interlokJavadocs') : javadocsBaseUrl + "/interlok-core/" + interlokCoreVersion
  interlokCommonJavadocs= project.hasProperty('interlokCommonJavadocs') ? project.getProperty('interlokCommonJavadocs') : javadocsBaseUrl + "/interlok-common/" + interlokCoreVersion
  componentName='Interlok Transform/STaX'
  componentDesc='Using STaX events to parse/emit XML within Interlok'
  organizationName = "Adaptris Ltd"
  organizationUrl = "http://interlok.adaptris.net"
  slf4jVersion = '1.7.30'
}

if (JavaVersion.current().isJava8Compatible()) {
  allprojects {
    tasks.withType(Javadoc) {
      options.addStringOption('Xdoclint:none', '-quiet')
    }
  }
}
ext.gitBranchNameOrTimestamp = { branchName ->
  if (branchName.equals("HEAD") || branchName.equals("develop") || branchName.startsWith("release")) {
    return new Date().format('HH:mm:ss z');
  }
  return branchName;
}

ext.buildInfo = { ->
   new ByteArrayOutputStream().withStream { os ->
      exec {
        executable = "git"
        args = ["rev-parse", "--abbrev-ref", "HEAD"]
        standardOutput = os
      }
      def branchName = os.toString().replaceAll("\r", "").replaceAll("\n", "").trim();
      return gitBranchNameOrTimestamp(branchName);
    }
}

ext.hasGraphViz = { ->
  return false
}

sourceCompatibility = JavaVersion.VERSION_11
targetCompatibility = JavaVersion.VERSION_11
group   = 'com.adaptris'
version = releaseVersion
def versionDir = "$buildDir/version"

// In this section you declare where to find the dependencies of your project
repositories {
  mavenCentral()
  maven { url "$defaultNexusRepo" }
  maven { url "$nexusBaseUrl/content/groups/public" }
  maven { url "$nexusBaseUrl/content/groups/interlok" }
}


configurations {
  javadoc {}
  offlineJavadocPackages {}
  all*.exclude group: 'c3p0'
  all*.exclude group: 'commons-logging'
  all*.exclude group: 'javamail'
  all*.exclude group: 'javax.mail', module: 'mail'
  all*.exclude group: 'org.glassfish.hk2.external'
  all*.exclude group: 'xalan', module: 'xalan'
  all*.exclude group: 'net.sf.saxon', module: 'saxon'
  all*.exclude group: 'org.codehaus.woodstox'
  all*.exclude group: 'org.eclipse.jetty.orbit', module: 'javax.mail.glassfish'
  // INTERLOK-3197 exclude old javax.mail
  all*.exclude group: 'com.sun.mail', module: 'javax.mail'
  all*.exclude group: 'javax.validation', module: 'validation-api'
  all*.exclude group: 'javax.activation', module: 'activation'
  all*.exclude group: 'javax.activation', module: 'javax.activation-api'
}

configurations.all {
  resolutionStrategy.cacheChangingModulesFor 0, "seconds"
}

dependencies {
  compile ("com.adaptris:interlok-core:$interlokCoreVersion") { changing= true}
  compile ("com.adaptris:interlok-common:$interlokCoreVersion") { changing= true}
  compile ("org.slf4j:slf4j-api:$slf4jVersion")
  annotationProcessor ("com.adaptris:interlok-core-apt:$interlokCoreVersion") { changing= true}
  testAnnotationProcessor ("com.adaptris:interlok-core-apt:$interlokCoreVersion") { changing= true}

  testCompile ('junit:junit:4.13.2')
  testCompile "org.slf4j:slf4j-simple:$slf4jVersion"
  // exclude any log4j dependencies so that we can just use slf4j simple.
  // works around INTERLOk-3233
  testCompile "com.adaptris:interlok-stubs:$interlokCoreVersion", {
    changing= true
    exclude group: "org.apache.logging.log4j"
  }
<<<<<<< HEAD
  testCompile ("org.mockito:mockito-core:3.7.7")
  testCompile ("org.mockito:mockito-inline:3.8.0")
=======
  testCompile ("org.mockito:mockito-core:3.8.0")
  testCompile ("org.mockito:mockito-inline:3.7.7")
>>>>>>> f51b023f

  javadoc("com.adaptris:interlok-core-apt:$interlokCoreVersion") { changing= true}
  offlineJavadocPackages ("com.adaptris:interlok-core:$interlokCoreVersion:javadoc@jar") { changing= true}
  offlineJavadocPackages ("com.adaptris:interlok-common:$interlokCoreVersion:javadoc@jar") { changing= true}


}

jar {
  manifest {
    attributes("Built-By": System.getProperty('user.name'),
               "Build-Jdk": System.getProperty('java.version'),
               "Implementation-Title": componentName,
               "Implementation-Version": project.version,
               "Implementation-Vendor-Id": project.group,
               "Implementation-Vendor": organizationName)
  }
}

sourceSets {
  main {
    output.dir(versionDir, builtBy: 'generateVersion')
  }
}
// Generate the META-INF/adaptris-version file
task generateVersion {
  doLast {
    def versionFile = new File(new File(versionDir, 'META-INF'), 'adaptris-version')
    versionFile.getParentFile().mkdirs()
    ant.propertyfile(file: versionFile) {
      entry(key: 'component.name', value: componentName)
      entry(key: 'component.description', value: componentDesc)
      entry(key: 'build.version', value: releaseVersion)
      entry(key: 'groupId', value: project.group)
      entry(key: 'artifactId', value: project.name)
      entry(key: 'build.date', value: new Date().format('yyyy-MM-dd'))
      entry(key: 'build.info', value: buildInfo())
    }
  }
}

task offlinePackageList(type: Copy) {
  description 'Build an offline package-list for javadocs'
  group 'Documentation'

  project.configurations.offlineJavadocPackages.collect { dependency ->
    from(zipTree(dependency)) {
      into dependency.name
    }
  }
  include "package-list"
  include "element-list"
  into offlineJavadocPackageDir
}

javadoc {
  configure(options) {
    options.linksOffline(interlokJavadocs, offlineJavadocPackageDir.getCanonicalPath() + "/interlok-core-$interlokCoreVersion-javadoc.jar")
    options.linksOffline(interlokCommonJavadocs, offlineJavadocPackageDir.getCanonicalPath() + "/interlok-common-$interlokCoreVersion-javadoc.jar")
    taglets = ["com.adaptris.taglet.ConfigTaglet", "com.adaptris.taglet.LicenseTaglet"]
    options.addStringOption "tagletpath", configurations.javadoc.asPath
    options.addBooleanOption "-no-module-directories", true
    title= componentName
  }
}

jacocoTestReport {
    reports {
        xml.enabled true
        html.enabled true
    }
}

task javadocJar(type: Jar, dependsOn: javadoc) {
  classifier = 'javadoc'
  from javadoc.destinationDir
}

task examplesJar(type: Jar, dependsOn: test) {
  classifier = 'examples'
  from new File(buildDir, '/examples')
}

task sourcesJar(type: Jar, dependsOn: classes) {
    classifier = 'sources'
    from sourceSets.main.allSource
}

artifacts {
  archives javadocJar
  archives examplesJar
  archives sourcesJar
}

publishing {
  publications {
    mavenJava(MavenPublication) {
      from components.java

      artifact javadocJar { classifier "javadoc" }
      artifact examplesJar { classifier "examples" }
      artifact sourcesJar { classifier "sources" }

      pom.withXml {
        asNode().appendNode("name", componentName)
        asNode().appendNode("description", componentDesc)
        def properties = asNode().appendNode("properties")
        properties.appendNode("target", "3.6.6+")
        properties.appendNode("tags", "stax,xml")
        properties.appendNode("license", "false")
        properties.appendNode("repository", "https://github.com/adaptris/interlok-stax")
        properties.appendNode("readme", "https://github.com/adaptris/interlok-stax/raw/develop/README.md")
      }
    }
  }
  repositories {
    maven {
      credentials {
        username repoUsername
        password repoPassword
      }
      url mavenPublishUrl
    }
  }
}

spotbugsMain {
  effort = "max"
  reportLevel = "high"
  // showProgress = "true"
  effort = "max"
  // Ignore failures?
  // ignoreFailures = false
  reports {
    xml {
      enabled = false
    }
    html {
      enabled = true
    }
  }
  // includeFilter = new File("$rootDir/gradle/spotbugs-filter.xml")
  // excludeFilter = new File("$rootDir/gradle/spotbugs-exclude.xml")
}
dependencyCheck  {
  suppressionFiles= [ "https://raw.githubusercontent.com/adaptris/interlok/develop/gradle/owasp-exclude.xml" ]
  skipConfigurations = [ "antSql", "spotbugs", "umlDoclet", "offlineJavadocPackages", "javadoc", "jacocoAnt", "jacocoAgent", "spotbugsPlugins", "spotbugsSlf4j" ]
  formats = [ "HTML", "JUNIT" ]
  junitFailOnCVSS = 7.0
  failBuildOnCVSS = 7.0
  analyzers {
    assemblyEnabled=false
  }
}

// disable spotbugsTests which checks our test code..
spotbugsTest.enabled = false


check.dependsOn jacocoTestReport
javadoc.dependsOn offlinePackageList<|MERGE_RESOLUTION|>--- conflicted
+++ resolved
@@ -27,6 +27,7 @@
   organizationName = "Adaptris Ltd"
   organizationUrl = "http://interlok.adaptris.net"
   slf4jVersion = '1.7.30'
+  mockitoVersion = '3.8.0'
 }
 
 if (JavaVersion.current().isJava8Compatible()) {
@@ -112,13 +113,8 @@
     changing= true
     exclude group: "org.apache.logging.log4j"
   }
-<<<<<<< HEAD
-  testCompile ("org.mockito:mockito-core:3.7.7")
-  testCompile ("org.mockito:mockito-inline:3.8.0")
-=======
-  testCompile ("org.mockito:mockito-core:3.8.0")
-  testCompile ("org.mockito:mockito-inline:3.7.7")
->>>>>>> f51b023f
+  testCompile ("org.mockito:mockito-core:$mockitoVersion")
+  testCompile ("org.mockito:mockito-inline:$mockitoVersion")
 
   javadoc("com.adaptris:interlok-core-apt:$interlokCoreVersion") { changing= true}
   offlineJavadocPackages ("com.adaptris:interlok-core:$interlokCoreVersion:javadoc@jar") { changing= true}
